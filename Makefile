--- conflicted
+++ resolved
@@ -181,21 +181,14 @@
 	$(NVCC) $(NVCCFLAGS) -Xcompiler "$(CFLAGS) -Isrc/operator" -M -MT $(EXTRA_OPERATORS)/build/$*_gpu.o $< >$(EXTRA_OPERATORS)/build/$*_gpu.d
 	$(NVCC) -c -o $@ $(NVCCFLAGS) -Xcompiler "$(CFLAGS) -Isrc/operator" $<
 
-<<<<<<< HEAD
-=======
-# NOTE: to statically link libmxnet.a we need the option
-# --Wl,--whole-archive -lmxnet --Wl,--no-whole-archive
-lib/libmxnet.a: $(ALL_DEP)
-	@mkdir -p $(@D)
-	ar crv $@ $(filter %.o, $?)
-
->>>>>>> 71201c7f
 copy_cuda_deps:
 ifdef CUDA_DEP
 	@mkdir -p lib
 	cp $(CUDA_DEP) lib
 endif
 
+# NOTE: to statically link libmxnet.a we need the option
+# --Wl,--whole-archive -lmxnet --Wl,--no-whole-archive
 lib/libmxnet.$(STATIC_LIB_EXT): $(ALL_DEP)
 	@mkdir -p $(@D)
 	ar crv $@ $(filter %.o, $?)
