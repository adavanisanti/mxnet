--- conflicted
+++ resolved
@@ -52,30 +52,18 @@
 
     return (init_states, train_sets, dev_sets)
 
-<<<<<<< HEAD
 def CrossEntropy(labels, preds):
     labels = labels.reshape((-1,))
-=======
-
-def CrossEntropy(label, preds):
-    label = label.reshape((-1,))
->>>>>>> a58c86e8
     preds = preds.reshape((-1, preds.shape[2]))
     loss = 0.
     num_inst = 0
     for i in range(preds.shape[0]):
-<<<<<<< HEAD
         label = labels[i]
 
         if label > 0:
             loss += -np.log(max(1e-10, preds[i][int(label)]))
             num_inst += 1
     return loss / num_inst
-=======
-        loss += -np.log(max(1e-10, preds[i][int(label[i])]))
-    return np.exp(loss / label.size)
-
->>>>>>> a58c86e8
 
 def Acc_exclude_padding(labels, preds):
     labels = labels.reshape((-1,))
