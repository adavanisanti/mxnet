import os
import sys
import os
curr_path = os.path.dirname(os.path.abspath(os.path.expanduser(__file__)))
sys.path.insert(0, os.path.join(curr_path, '../unittest'))
from test_operator import *
import mxnet as mx
import numpy as np
from numpy.testing import assert_allclose
import time

<<<<<<< HEAD
def check_type_consistency(sym, ctx_list):
=======
def check_consistency(sym, ctx_list, scale=1.0):
>>>>>>> 55ced9e7
    tol = {np.dtype(np.float16): 1e-1,
           np.dtype(np.float32): 1e-3,
           np.dtype(np.float64): 1e-5,
           np.dtype(np.uint8): 0,
           np.dtype(np.int32): 0}
    assert(len(ctx_list) > 1)
    exe_list = [sym.simple_bind(grad_req='write', **ctx) for ctx in ctx_list]
    for exe in exe_list:
        assert(len(exe.outputs) == 1)
        assert(len(exe.arg_arrays) == len(exe_list[0].arg_arrays))
        assert(len(exe.grad_arrays) == len(exe_list[0].grad_arrays))

    init = [np.random.normal(size=arr.shape, scale=scale) for arr in exe_list[0].arg_arrays]
    for exe in exe_list:
        for arr, iarr in zip(exe.arg_arrays, init):
            arr[:] = iarr.astype(arr.dtype)

    # forward
    for exe in exe_list:
        exe.forward(is_train=True)
        exe.backward(exe.outputs[0])

    outputs = [exe.outputs[0].asnumpy() for exe in exe_list]
    grads = [[grad.asnumpy() for grad in exe.grad_arrays] for exe in exe_list]
    dtypes = [arr.dtype for arr in outputs]
    max_idx = np.argmax(dtypes)

    for i, exe in enumerate(exe_list):
        if i == max_idx:
            continue
        for arr1, arr2 in zip([outputs[i]]+grads[i], [outputs[max_idx]]+grads[max_idx]):
            arr2 = arr2.astype(dtypes[i])
            try:
                assert_allclose(arr1, arr2, rtol=tol[dtypes[i]], atol=tol[dtypes[i]])
            except Exception, e:
                print e

def check_speed(sym, ctx, scale=1.0, N=100):
    exe = sym.simple_bind(grad_req='write', **ctx)
    init = [np.random.normal(size=arr.shape, scale=scale) for arr in exe.arg_arrays]
    for arr, iarr in zip(exe.arg_arrays, init):
        arr[:] = iarr.astype(arr.dtype)

    # warm up
    exe.forward(is_train=True)
    exe.backward(exe.outputs[0])
    exe.outputs[0].wait_to_read()

    tic = time.time()
    for i in range(N):
        exe.forward(is_train=True)
        exe.backward(exe.outputs[0])
        exe.outputs[0].wait_to_read()
    return (time.time() - tic)*1.0/N




def test_convolution_with_type():
    sym = mx.sym.Convolution(num_filter=3, kernel=(3,3), name='conv')
    ctx_list = [{'ctx': mx.gpu(0), 'conv_data': (2, 2, 10, 10), 'type_dict': {'conv_data': np.float64}},
                {'ctx': mx.gpu(0), 'conv_data': (2, 2, 10, 10), 'type_dict': {'conv_data': np.float32}},
                {'ctx': mx.cpu(0), 'conv_data': (2, 2, 10, 10), 'type_dict': {'conv_data': np.float64}},
                {'ctx': mx.cpu(0), 'conv_data': (2, 2, 10, 10), 'type_dict': {'conv_data': np.float32}}]
    check_consistency(sym, ctx_list)

def test_fullyconnected_with_type():
    sym = mx.sym.FullyConnected(num_hidden=3, name='inner')
    ctx_list = [{'ctx': mx.gpu(0), 'inner_data': (2, 10), 'type_dict': {'inner_data': np.float64}},
                {'ctx': mx.gpu(0), 'inner_data': (2, 10), 'type_dict': {'inner_data': np.float32}},
                {'ctx': mx.cpu(0), 'inner_data': (2, 10), 'type_dict': {'inner_data': np.float64}},
                {'ctx': mx.cpu(0), 'inner_data': (2, 10), 'type_dict': {'inner_data': np.float32}}]
    check_consistency(sym, ctx_list)

def test_activation_with_type():
    sym = mx.sym.Activation(name='act', act_type='sigmoid')
    ctx_list = [{'ctx': mx.gpu(0), 'act_data': (2, 2, 10, 10), 'type_dict': {'act_data': np.float64}},
                {'ctx': mx.gpu(0), 'act_data': (2, 2, 10, 10), 'type_dict': {'act_data': np.float32}},
                {'ctx': mx.cpu(0), 'act_data': (2, 2, 10, 10), 'type_dict': {'act_data': np.float64}},
<<<<<<< HEAD
                {'ctx': mx.cpu(0), 'act_data': (2, 2, 10, 10), 'type_dict': {'act_data': np.float32}}]
    check_type_consistency(sym, ctx_list)
=======
                {'ctx': mx.cpu(0), 'act_data': (2, 2, 10, 10), 'type_dict': {'act_data': np.float32}},
                {'ctx': mx.cpu(0), 'act_data': (2, 2, 10, 10), 'type_dict': {'act_data': np.float16}}]
    check_consistency(sym, ctx_list)
>>>>>>> 55ced9e7

if __name__ == '__main__':
    test_convolution_with_type()
    test_fullyconnected_with_type()
    test_activation_with_type()<|MERGE_RESOLUTION|>--- conflicted
+++ resolved
@@ -9,11 +9,7 @@
 from numpy.testing import assert_allclose
 import time
 
-<<<<<<< HEAD
 def check_type_consistency(sym, ctx_list):
-=======
-def check_consistency(sym, ctx_list, scale=1.0):
->>>>>>> 55ced9e7
     tol = {np.dtype(np.float16): 1e-1,
            np.dtype(np.float32): 1e-3,
            np.dtype(np.float64): 1e-5,
@@ -93,14 +89,8 @@
     ctx_list = [{'ctx': mx.gpu(0), 'act_data': (2, 2, 10, 10), 'type_dict': {'act_data': np.float64}},
                 {'ctx': mx.gpu(0), 'act_data': (2, 2, 10, 10), 'type_dict': {'act_data': np.float32}},
                 {'ctx': mx.cpu(0), 'act_data': (2, 2, 10, 10), 'type_dict': {'act_data': np.float64}},
-<<<<<<< HEAD
                 {'ctx': mx.cpu(0), 'act_data': (2, 2, 10, 10), 'type_dict': {'act_data': np.float32}}]
     check_type_consistency(sym, ctx_list)
-=======
-                {'ctx': mx.cpu(0), 'act_data': (2, 2, 10, 10), 'type_dict': {'act_data': np.float32}},
-                {'ctx': mx.cpu(0), 'act_data': (2, 2, 10, 10), 'type_dict': {'act_data': np.float16}}]
-    check_consistency(sym, ctx_list)
->>>>>>> 55ced9e7
 
 if __name__ == '__main__':
     test_convolution_with_type()
