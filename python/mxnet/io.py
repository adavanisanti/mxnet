# coding: utf-8
# pylint: disable=invalid-name, protected-access, fixme, too-many-arguments, W0221, W0201, no-self-use

"""NDArray interface of mxnet"""
from __future__ import absolute_import
from collections import OrderedDict

import ctypes
import sys
import numpy as np
import logging
import threading
from .base import _LIB
from .base import c_array, c_str, mx_uint, py_str
from .base import DataIterHandle, NDArrayHandle
from .base import check_call, ctypes2docstring
from array import array as _array
from .ndarray import NDArray
from .ndarray import array
from .ndarray import _copy_from_sarray, _copy_from_sframe

class DataBatch(object):
    """Default object for holding a mini-batch of data and related information."""
    def __init__(self, data, label, pad, index,
                 bucket_key=None, provide_data=None, provide_label=None):
        self.data = data
        self.label = label
        self.pad = pad
        self.index = index

class DataBatch(object):
    """Default object for holding a mini-batch of data and related information."""
    def __init__(self, data, label, pad=None, index=None,
                 bucket_key=None, provide_data=None, provide_label=None):
        self.data = data
        self.label = label
        self.pad = pad
        self.index = index

        # the following properties are only used when bucketing is used
        self.bucket_key = bucket_key
        self.provide_data = provide_data
        self.provide_label = provide_label

class DataIter(object):
    """DataIter object in mxnet. """

    def __init__(self):
        self.batch_size = 0

    def __iter__(self):
        return self

    def reset(self):
        """Reset the iterator. """
        pass

    def next(self):
        """Get next data batch from iterator.

        Equivalent to

        .. code-block:: python

            self.iter_next()
            DataBatch(self.getdata(), self.getlabel(), self.getpad(), None)

        Returns
        -------
        data : DataBatch
            The data of next batch.
        """
        if self.iter_next():
            return DataBatch(data=self.getdata(), label=self.getlabel(), \
                    pad=self.getpad(), index=self.getindex())
        else:
            raise StopIteration

    def __next__(self):
        return self.next()

    def iter_next(self):
        """Iterate to next batch.

        Returns
        -------
        has_next : boolean
            Whether the move is successful.
        """
        pass

    def getdata(self):
        """Get data of current batch.

        Returns
        -------
        data : NDArray
            The data of current batch.
        """
        pass

    def getlabel(self):
        """Get label of current batch.

        Returns
        -------
        label : NDArray
            The label of current batch.
        """
        pass

    def getindex(self):
        """Get index of the current batch.

        Returns
        -------
        index : numpy.array
            The index of current batch
        """
        return None

    def getpad(self):
        """Get the number of padding examples in current batch.

        Returns
        -------
        pad : int
            Number of padding examples in current batch
        """
        pass

class ResizeIter(DataIter):
    """Resize a DataIter to given number of batches per epoch.
    May produce incomplete batch in the middle of an epoch due
    to padding from internal iterator.

    Parameters
    ----------
    data_iter : DataIter
        Internal data iterator.
    size : number of batches per epoch to resize to.
    reset_internal : whether to reset internal iterator on ResizeIter.reset
    """

    def __init__(self, data_iter, size, reset_internal=True):
        super(ResizeIter, self).__init__()
        self.data_iter = data_iter
        self.size = size
        self.reset_internal = reset_internal
        self.cur = 0
        self.current_batch = None

        self.provide_data = data_iter.provide_data
        self.provide_label = data_iter.provide_label
        self.batch_size = data_iter.batch_size

    def reset(self):
        self.cur = 0
        if self.reset_internal:
            self.data_iter.reset()

    def iter_next(self):
        if self.cur == self.size:
            return False
        try:
            self.current_batch = self.data_iter.next()
        except StopIteration:
            self.data_iter.reset()
            self.current_batch = self.data_iter.next()

        self.cur += 1
        return True

    def getdata(self):
        return self.current_batch.data

    def getlabel(self):
        return self.current_batch.label

    def getindex(self):
        return self.current_batch.index

    def getpad(self):
        return self.current_batch.pad

class PrefetchingIter(DataIter):
    """Base class for prefetching iterators. Takes one or more DataIters (
    or any class with "reset" and "read" methods) and combine them with
<<<<<<< HEAD
    prefetching. For example:
=======
    prefetching.
>>>>>>> 6cd0adca

    Parameters
    ----------
    iters : DataIter or list of DataIter
        one or more DataIters (or any class with "reset" and "read" methods)
    rename_data : None or list of dict
        i-th element is a renaming map for i-th iter, in the form of
        {'original_name' : 'new_name'}. Should have one entry for each entry
        in iter[i].provide_data
    rename_label : None or list of dict
        Similar to rename_data

    Examples
    --------
<<<<<<< HEAD
    iter = PrefetchingIter([NDArrayIter({'data': X1}), NDArrayIter({'data': X2})],
                           rename_data=[{'data': 'data1'}, {'data': 'data2'}])
=======
    >>> iter = PrefetchingIter([NDArrayIter({'data': X1}), NDArrayIter({'data': X2})],
    ...                        rename_data=[{'data': 'data1'}, {'data': 'data2'}])
>>>>>>> 6cd0adca
    """
    def __init__(self, iters, rename_data=None, rename_label=None):
        super(PrefetchingIter, self).__init__()
        if not isinstance(iters, list):
            iters = [iters]
        self.n_iter = len(iters)
        assert self.n_iter > 0
        self.iters = iters
        if rename_data is None:
            self.provide_data = sum([i.provide_data for i in iters], [])
        else:
            self.provide_data = sum([[(r[n], s) for n, s in i.provide_data] \
                                    for r, i in zip(rename_data, iters)], [])
        if rename_label is None:
            self.provide_label = sum([i.provide_label for i in iters], [])
        else:
            self.provide_label = sum([[(r[n], s) for n, s in i.provide_label] \
                                    for r, i in zip(rename_label, iters)], [])
        self.batch_size = self.provide_data[0][1][0]
        self.data_ready = [threading.Event() for i in range(self.n_iter)]
        self.data_taken = [threading.Event() for i in range(self.n_iter)]
        for e in self.data_taken:
            e.set()
        self.started = True
        self.current_batch = [None for i in range(self.n_iter)]
        self.next_batch = [None for i in range(self.n_iter)]
        def prefetch_func(self, i):
            """Thread entry"""
            while True:
                self.data_taken[i].wait()
                if not self.started:
                    break
                try:
                    self.next_batch[i] = self.iters[i].next()
                except StopIteration:
                    self.next_batch[i] = None
                self.data_taken[i].clear()
                self.data_ready[i].set()
        self.prefetch_threads = [threading.Thread(target=prefetch_func, args=[self, i]) \
                                 for i in range(self.n_iter)]
        for thread in self.prefetch_threads:
            thread.setDaemon(True)
            thread.start()

    def __del__(self):
        self.started = False
        for e in self.data_taken:
            e.set()
        for thread in self.prefetch_threads:
            thread.join()

    def reset(self):
        for e in self.data_ready:
            e.wait()
        for i in self.iters:
            i.reset()
        for e in self.data_ready:
            e.clear()
        for e in self.data_taken:
            e.set()

    def iter_next(self):
        for e in self.data_ready:
            e.wait()
        if self.next_batch[0] is None:
            for i in self.next_batch:
                assert i is None, "Number of entry mismatches between iterators"
            return False
        else:
            for batch in self.next_batch:
                assert batch.pad == self.next_batch[0].pad, \
                    "Number of entry mismatches between iterators"
            self.current_batch = DataBatch(sum([batch.data for batch in self.next_batch], []),
                                           sum([batch.label for batch in self.next_batch], []),
                                           self.next_batch[0].pad,
                                           self.next_batch[0].index)
            for e in self.data_ready:
                e.clear()
            for e in self.data_taken:
                e.set()
            return True

    def next(self):
        if self.iter_next():
            return self.current_batch
        else:
            raise StopIteration

    def getdata(self):
        return self.current_batch.data

    def getlabel(self):
        return self.current_batch.label

    def getindex(self):
        return self.current_batch.index

    def getpad(self):
        return self.current_batch.pad

def _init_data(data, allow_empty, default_name):
    """Convert data into canonical form."""
    assert (data is not None) or allow_empty
    if data is None:
        data = []

    if isinstance(data, (np.ndarray, NDArray)):
        data = [data]
    if isinstance(data, list):
        if not allow_empty:
            assert(len(data) > 0)
        if len(data) == 1:
            data = OrderedDict([(default_name, data[0])])
        else:
            data = OrderedDict([('_%d_%s' % (i, default_name), d) for i, d in enumerate(data)])
    if not isinstance(data, dict):
        raise TypeError("Input must be NDArray, numpy.ndarray, " + \
                "a list of them or dict with them as values")
    for k, v in data.items():
        if isinstance(v, NDArray):
            data[k] = v.asnumpy()
    for k, v in data.items():
        if not isinstance(v, np.ndarray):
            raise TypeError(("Invalid type '%s' for %s, "  % (type(v), k)) + \
                    "should be NDArray or numpy.ndarray")

    return list(data.items())

class NDArrayIter(DataIter):
    """NDArrayIter object in mxnet. Taking NDArray or numpy array to get dataiter.
    Parameters
    ----------
    data: NDArray or numpy.ndarray, a list of them, or a dict of string to them.
        NDArrayIter supports single or multiple data and label.
    label: NDArray or numpy.ndarray, a list of them, or a dict of them.
        Same as data, but is not fed to the model during testing.
    batch_size: int
        Batch Size
    shuffle: bool
        Whether to shuffle the data
    last_batch_handle: 'pad', 'discard' or 'roll_over'
        How to handle the last batch

    Notes
    -----
    This iterator will pad, discard or roll over the last batch if
    the size of data does not match batch_size. Roll over is intended
    for training and can cause problems if used for prediction.
    """
    def __init__(self, data, label=None, batch_size=1, shuffle=False, last_batch_handle='pad'):
        # pylint: disable=W0201

        super(NDArrayIter, self).__init__()

        self.data = _init_data(data, allow_empty=False, default_name='data')
        self.label = _init_data(label, allow_empty=True, default_name='softmax_label')

        # shuffle data
        if shuffle:
            idx = np.arange(self.data[0][1].shape[0])
            np.random.shuffle(idx)
            self.data = [(k, v[idx]) for k, v in self.data]
            self.label = [(k, v[idx]) for k, v in self.label]

        self.data_list = [x[1] for x in self.data] + [x[1] for x in self.label]
        self.num_source = len(self.data_list)

        # batching
        if last_batch_handle == 'discard':
            new_n = self.data_list[0].shape[0] - self.data_list[0].shape[0] % batch_size
            data_dict = OrderedDict(self.data)
            label_dict = OrderedDict(self.label)
            for k, _ in self.data:
                data_dict[k] = data_dict[k][:new_n]
            for k, _ in self.label:
                label_dict[k] = label_dict[k][:new_n]
            self.data = data_dict.items()
            self.label = label_dict.items()
        self.num_data = self.data_list[0].shape[0]
        assert self.num_data >= batch_size, \
            "batch_size need to be smaller than data size."
        self.cursor = -batch_size
        self.batch_size = batch_size
        self.last_batch_handle = last_batch_handle

    @property
    def provide_data(self):
        """The name and shape of data provided by this iterator"""
        return [(k, tuple([self.batch_size] + list(v.shape[1:]))) for k, v in self.data]

    @property
    def provide_label(self):
        """The name and shape of label provided by this iterator"""
        return [(k, tuple([self.batch_size] + list(v.shape[1:]))) for k, v in self.label]


    def hard_reset(self):
        """Igore roll over data and set to start"""
        self.cursor = -self.batch_size

    def reset(self):
        if self.last_batch_handle == 'roll_over' and self.cursor > self.num_data:
            self.cursor = -self.batch_size + (self.cursor%self.num_data)%self.batch_size
        else:
            self.cursor = -self.batch_size

    def iter_next(self):
        self.cursor += self.batch_size
        if self.cursor < self.num_data:
            return True
        else:
            return False

    def next(self):
        if self.iter_next():
            return DataBatch(data=self.getdata(), label=self.getlabel(), \
                    pad=self.getpad(), index=None)
        else:
            raise StopIteration

    def _getdata(self, data_source):
        """Load data from underlying arrays, internal use only"""
        assert(self.cursor < self.num_data), "DataIter needs reset."
        if self.cursor + self.batch_size <= self.num_data:
            return [array(x[1][self.cursor:self.cursor+self.batch_size]) for x in data_source]
        else:
            pad = self.batch_size - self.num_data + self.cursor
            return [array(np.concatenate((x[1][self.cursor:], x[1][:pad]),
                                         axis=0)) for x in data_source]

    def getdata(self):
        return self._getdata(self.data)

    def getlabel(self):
        return self._getdata(self.label)

    def getpad(self):
        if self.last_batch_handle == 'pad' and \
           self.cursor + self.batch_size > self.num_data:
            return self.cursor + self.batch_size - self.num_data
        else:
            return 0

try:
    import graphlab as gl
except:
    try:
        import sframe as gl
    except:
        pass


class SFrameIter(DataIter):
    """DataIter from SFrame
    Provides DataIter interface for SFrame, a highly scalable columnar DataFrame.
    The iterator can simultaneously iterate over multiple columns indicated by `data_field` and `label_field`.
    `data_field` can refer either a single image typed column or multiple numerical columns (int, float or array).
    `label_field` con only refer to a single numerical column (int, float or array).

    Parameters
    ----------
    sframe : SFrame object
        source SFrame
    data_field : string or list(string)
        data fields of the SFrame. The seleted fields may be either a single image typed column,
        or multiple numerical columns (int, float, array).
    label_field : string, optional
        label field in SFrame
    batch_size : int, optional
        batch size

    Examples
    --------
    >>> import sframe as sf
    >>> import mxnet as mx

    >>> data = sf.SFrame({'x': [1,2,3], 'y': [.1, .5, .5], 'z': [[1,1,1], [2,2,2,], [3,3,3]]})
    >>> dataiter = mx.io.SFrameIter(sframe=data, data_field=['x', 'z'], label_field='z')

    >>> image_data = sf.SFrame('http://s3.amazonaws.com/dato-datasets/mnist/sframe/train')
    >>> image_data_iter = mx.io.SFrameIter(sframe=data, data_field=['image'], label_field='label', batch_size=100)

    Notes
    -----
    - Image column must contain images of the same size.
    - Array column must contain arrays of the same length.
    """

    def __init__(self, sframe, data_field, label_field=None, batch_size=1, data_name='data', label_name='softmax_label'):

        super(SFrameIter, self).__init__()
        if not isinstance(sframe, gl.SFrame):
            raise TypeError
        if not (isinstance(data_field, str) or isinstance(data_field, list)):
            raise TypeError
        if not (label_field is None or isinstance(label_field, str)):
            raise TypeError

        if type(data_field) is str:
            data_field = [data_field]

        self._type_check(sframe, data_field, label_field)
        self.data_field = data_field
        self.label_field = label_field
        self.data_sframe = sframe[data_field]
        if label_field is not None:
            self.label_sframe = sframe[label_field]

        # allocate ndarray
        inferred_shape = self.infer_shape()
        data_shape = list(inferred_shape["final_shape"])
        data_shape.insert(0, batch_size)
        self.data_shape = tuple(data_shape)
        self.label_shape = (batch_size, )
        self.field_length = inferred_shape["field_length"]
        self.data_ndarray = array(np.zeros(self.data_shape))
        self.label_ndarray = array(np.zeros(self.label_shape))
        self.data = _init_data(self.data_ndarray, allow_empty=False, default_name=data_name)
        self.label = _init_data(self.label_ndarray, allow_empty=True, default_name=label_name)
        # size
        self.batch_size = batch_size
        self.data_size = len(sframe)
        self.reset()

    @property
    def provide_data(self):
        """The name and shape of data provided by this iterator"""
        return [(k, tuple([self.batch_size] + list(v.shape[1:]))) for k, v in self.data]

    @property
    def provide_label(self):
        """The name and shape of label provided by this iterator"""
        return [(k, tuple([self.batch_size] + list(v.shape[1:]))) for k, v in self.label]

    def reset(self):
        self.pad = 0
        self.cursor = 0
        self.has_next = True

    def _type_check(self, sframe, data_field, label_field):
        if label_field is not None:
            label_column_type = sframe[label_field].dtype()
            if label_column_type not in [int, float]:
                raise TypeError('Unexpected type for label_field \"%s\". Expect int or float, got %s' %
                                (label_field, str(label_column_type)))
        for col in data_field:
            col_type = sframe[col].dtype()
            if col_type not in [int, float, _array, gl.Image]:
                raise TypeError('Unexpected type for data_field \"%s\". Expect int, float, array or image, got %s' %
                               (col, str(col_type)))

    def _infer_column_shape(self, sarray):
        dtype = sarray.dtype()
        if (dtype in [int, float]):
            return (1, )
        elif dtype is _array:
            lengths = sarray.item_length()
            if lengths.min() != lengths.max():
                raise ValueError('Array column does not have the same length')
            else:
                return (lengths.max(), )
        elif dtype is gl.Image:
            first_image = sarray.head(1)[0]
            if first_image is None:
                raise ValueError('Column cannot contain missing value')
            return (first_image.channels, first_image.height, first_image.width)

    def infer_shape(self):
        ret = {"field_length": [], "final_shape": None}
        features = self.data_sframe.column_names()
        assert len(features) > 0
        if len(features) > 1:
            # If more than one feature, all features must be numeric or array
            shape = 0
            for col in features:
                colshape = self._infer_column_shape(self.data_sframe[col])
                if len(colshape) != 1:
                    raise ValueError('Only one column is allowed if input is image typed')
                shape += colshape[0]
                ret["field_length"].append(colshape[0])
            ret["final_shape"] = (shape,)
        else:
            col_shape = self._infer_column_shape(self.data_sframe[features[0]])
            ret["final_shape"] = col_shape
            length = 1
            for x in col_shape:
                length = length * x
            ret["field_length"].append(length)
        return ret

    def _copy(self, start, end, bias=0):
        _copy_from_sframe(self.data_sframe, self.data_ndarray, start, end, self.field_length, bias)
        if self.label_field is not None:
            _copy_from_sarray(self.label_sframe, self.label_ndarray, start, end, 1, bias)

    def iter_next(self):
        if self.has_next:
            start = self.cursor
            end = start + self.batch_size
            if end >= self.data_size:
                self.has_next = False
                self.pad = end - self.data_size
                end = self.data_size
            self._copy(start, end)
            if self.pad > 0:
                bias = self.batch_size - self.pad
                start = 0
                end = self.pad
                self._copy(start, end, bias)
                self.cursor = self.pad
            else:
                self.cursor += self.batch_size
            return True
        else:
            return False

    def getdata(self):
        return [self.data_ndarray]

    def getlabel(self):
        return [self.label_ndarray]

    def getpad(self):
        return self.pad


class SFrameImageIter(SFrameIter):
    """Image Data Iterator from SFrame
    Provide the SFrameIter like interface with options to normalize and augment image data.

    Parameters
    ----------
    sframe : SFrame object
        source SFrame
    data_field : string
        image data field of the SFrame.
    label_field : string, optional
        label field in SFrame
    batch_size : int, optional
        batch size
    mean_r : float, optional
        normalize the image by subtracting the mean value of r channel, or the first channel for
    mean_g : float, optional
        normalize the image by subtracting the mean value of g channel
    mean_b : float, optional
        normalize the image by subtracting the mean value of b channel
    mean_nd : np.ndarray, optional
        normalize the image by subtracting the ndarray of mean pixel values.
        The mean_nd array stores the pixel values in the order of [height, width, channel]
        This option will surpress mean_r, mean_g, and mean_b.
    scale : float, optional
        multiply each pixel value by the scale (this operation is performed after mean subtraction)
    **kwargs :
        placeholder for new parameters

    Examples
    --------
    >>> import sframe as sf
    >>> import mxnet as mx

    >>> image_data = sf.SFrame('http://s3.amazonaws.com/dato-datasets/mnist/sframe/train')
    >>> image_data_iter = mx.io.SFrameImageIter(sframe=data, data_field=['image'], label_field='label', batch_size=100,
                                                mean_r=117, scale=0.5)

    Notes
    -----
    - Image column must contain images of the same size.
    """

    def __init__(self, sframe, data_field, label_field=None, batch_size=1,
                 data_name='data', label_name='softmax_label',
                 mean_r=0.0,
                 mean_g=0.0,
                 mean_b=0.0,
                 mean_nd=None,
                 scale=1.0,
                 **kwargs):
        super(SFrameImageIter, self).__init__(sframe, data_field, label_field, batch_size,
                                              data_name, label_name)

        # Mean subtraction parameters
        self._rgb_mask = np.zeros(self.data_shape)
        if mean_nd is None:
            nchannels = self.data_shape[1]
            mean_per_channel = [mean_r, mean_g, mean_b][:nchannels]
            for i in range(nchannels):
                self._rgb_mask[:, i, :, :] = mean_per_channel[i]
        elif type(mean_nd) == np.ndarray:
            mean_nd = np.swapaxes(mean_nd, 0, 2) # h, w, c -> c, w, h
            mean_nd = np.swapaxes(mean_nd, 1, 2) # c, w, h -> c, h, w
            if mean_nd.shape == self.data_shape[1:]:
                for i in range(self.data_shape[0]):
                    self._rgb_mask[i,:] = mean_nd
            else:
                raise ValueError('Shape mismatch. mean_nd has different shape from input image')
        else:
            raise TypeError('mean_nd must be type np.ndarray or mxnet.ndarray.array')
        self._rgb_mask = array(self._rgb_mask)

        # Rescale parameters
        self._scale = scale

    def _type_check(self, sframe, data_field, label_field):
        if label_field is not None:
            label_column_type = sframe[label_field].dtype()
            if label_column_type not in [int, float]:
                raise TypeError('Unexpected type for label_field \"%s\". Expect int or float, got %s' %
                                (label_field, str(label_column_type)))
        for col in data_field:
            col_type = sframe[col].dtype()
            if col_type not in [gl.Image]:
                raise TypeError('Unexpected type for data_field \"%s\". Expect or image, got %s' %
                               (col, str(col_type)))

    def _infer_column_shape(self, sarray):
        dtype = sarray.dtype()
        if not dtype is gl.Image:
            raise TypeError('Data column must be image type')

        first_image = sarray.head(1)[0]
        if first_image is None:
            raise ValueError('Column cannot contain missing value')
        return (first_image.channels, first_image.height, first_image.width)

    def iter_next(self):
        ret = super(self.__class__, self).iter_next()
        # Postprocess: normalize by mean, scale, ...
        self.data_ndarray = (self.data_ndarray - self._rgb_mask) * self._scale
        return ret


class MXDataIter(DataIter):
    """DataIter built in MXNet. List all the needed functions here.
    Parameters
    ----------
    handle : DataIterHandle
        the handle to the underlying C++ Data Iterator
    """
    def __init__(self, handle, data_name='data', label_name='softmax_label', **_):
        super(MXDataIter, self).__init__()
        self.handle = handle
        # debug option, used to test the speed with io effect eliminated
        self._debug_skip_load = False


        # load the first batch to get shape information
        self.first_batch = None
        self.first_batch = self.next()
        data = self.first_batch.data[0]
        label = self.first_batch.label[0]

        # properties
        self.provide_data = [(data_name, data.shape)]
        self.provide_label = [(label_name, label.shape)]
        self.batch_size = data.shape[0]

    def __del__(self):
        check_call(_LIB.MXDataIterFree(self.handle))

    def debug_skip_load(self):
        """Set the iterator to simply return always first batch.
        Notes
        -----
        This can be used to test the speed of network without taking
        the loading delay into account.
        """
        self._debug_skip_load = True
        logging.info('Set debug_skip_load to be true, will simply return first batch')

    def reset(self):
        self._debug_at_begin = True
        self.first_batch = None
        check_call(_LIB.MXDataIterBeforeFirst(self.handle))

    def next(self):
        if self._debug_skip_load and not self._debug_at_begin:
            return  DataBatch(data=[self.getdata()], label=[self.getlabel()], pad=self.getpad(),
                              index=self.getindex())
        if self.first_batch is not None:
            batch = self.first_batch
            self.first_batch = None
            return batch
        self._debug_at_begin = False
        next_res = ctypes.c_int(0)
        check_call(_LIB.MXDataIterNext(self.handle, ctypes.byref(next_res)))
        if next_res.value:
            return DataBatch(data=[self.getdata()], label=[self.getlabel()], pad=self.getpad(),
                             index=self.getindex())
        else:
            raise StopIteration

    def iter_next(self):
        if self.first_batch is not None:
            return True
        next_res = ctypes.c_int(0)
        check_call(_LIB.MXDataIterNext(self.handle, ctypes.byref(next_res)))
        return next_res.value

    def getdata(self):
        hdl = NDArrayHandle()
        check_call(_LIB.MXDataIterGetData(self.handle, ctypes.byref(hdl)))
        return NDArray(hdl, False)

    def getlabel(self):
        hdl = NDArrayHandle()
        check_call(_LIB.MXDataIterGetLabel(self.handle, ctypes.byref(hdl)))
        return NDArray(hdl, False)

    def getindex(self):
        index_size = ctypes.c_uint64(0)
        index_data = ctypes.POINTER(ctypes.c_uint64)()
        check_call(_LIB.MXDataIterGetIndex(self.handle,
                                           ctypes.byref(index_data),
                                           ctypes.byref(index_size)))
        address = ctypes.addressof(index_data.contents)
        dbuffer = (ctypes.c_uint64* index_size.value).from_address(address)
        np_index = np.frombuffer(dbuffer, dtype=np.uint64)
        return np_index.copy()

    def getpad(self):
        pad = ctypes.c_int(0)
        check_call(_LIB.MXDataIterGetPadNum(self.handle, ctypes.byref(pad)))
        return pad.value

def _make_io_iterator(handle):
    """Create an io iterator by handle."""
    name = ctypes.c_char_p()
    desc = ctypes.c_char_p()
    num_args = mx_uint()
    arg_names = ctypes.POINTER(ctypes.c_char_p)()
    arg_types = ctypes.POINTER(ctypes.c_char_p)()
    arg_descs = ctypes.POINTER(ctypes.c_char_p)()

    check_call(_LIB.MXDataIterGetIterInfo( \
            handle, ctypes.byref(name), ctypes.byref(desc), \
            ctypes.byref(num_args), \
            ctypes.byref(arg_names), \
            ctypes.byref(arg_types), \
            ctypes.byref(arg_descs)))
    iter_name = py_str(name.value)
    param_str = ctypes2docstring(num_args, arg_names, arg_types, arg_descs)

    doc_str = ('%s\n\n' +
               '%s\n' +
               'name : string, required.\n' +
               '    Name of the resulting data iterator.\n\n' +
               'Returns\n' +
               '-------\n' +
               'iterator: DataIter\n'+
               '    The result iterator.')
    doc_str = doc_str % (desc.value, param_str)

    def creator(*args, **kwargs):
        """Create an iterator.
        The parameters listed below can be passed in as keyword arguments.
        Parameters
        ----------
        name : string, required.
            Name of the resulting data iterator.
        Returns
        -------
        dataiter: Dataiter
            the resulting data iterator
        """
        param_keys = []
        param_vals = []

        for k, val in kwargs.items():
            param_keys.append(c_str(k))
            param_vals.append(c_str(str(val)))
        # create atomic symbol
        param_keys = c_array(ctypes.c_char_p, param_keys)
        param_vals = c_array(ctypes.c_char_p, param_vals)
        iter_handle = DataIterHandle()
        check_call(_LIB.MXDataIterCreateIter(
            handle,
            mx_uint(len(param_keys)),
            param_keys, param_vals,
            ctypes.byref(iter_handle)))

        if len(args):
            raise TypeError('%s can only accept keyword arguments' % iter_name)

        return MXDataIter(iter_handle, **kwargs)

    creator.__name__ = iter_name
    creator.__doc__ = doc_str
    return creator

def _init_io_module():
    """List and add all the data iterators to current module."""
    plist = ctypes.POINTER(ctypes.c_void_p)()
    size = ctypes.c_uint()
    check_call(_LIB.MXListDataIters(ctypes.byref(size), ctypes.byref(plist)))
    module_obj = sys.modules[__name__]
    for i in range(size.value):
        hdl = ctypes.c_void_p(plist[i])
        dataiter = _make_io_iterator(hdl)
        setattr(module_obj, dataiter.__name__, dataiter)

# Initialize the io in startups
_init_io_module()<|MERGE_RESOLUTION|>--- conflicted
+++ resolved
@@ -28,15 +28,6 @@
         self.pad = pad
         self.index = index
 
-class DataBatch(object):
-    """Default object for holding a mini-batch of data and related information."""
-    def __init__(self, data, label, pad=None, index=None,
-                 bucket_key=None, provide_data=None, provide_label=None):
-        self.data = data
-        self.label = label
-        self.pad = pad
-        self.index = index
-
         # the following properties are only used when bucketing is used
         self.bucket_key = bucket_key
         self.provide_data = provide_data
@@ -186,11 +177,7 @@
 class PrefetchingIter(DataIter):
     """Base class for prefetching iterators. Takes one or more DataIters (
     or any class with "reset" and "read" methods) and combine them with
-<<<<<<< HEAD
-    prefetching. For example:
-=======
     prefetching.
->>>>>>> 6cd0adca
 
     Parameters
     ----------
@@ -205,13 +192,8 @@
 
     Examples
     --------
-<<<<<<< HEAD
-    iter = PrefetchingIter([NDArrayIter({'data': X1}), NDArrayIter({'data': X2})],
-                           rename_data=[{'data': 'data1'}, {'data': 'data2'}])
-=======
     >>> iter = PrefetchingIter([NDArrayIter({'data': X1}), NDArrayIter({'data': X2})],
     ...                        rename_data=[{'data': 'data1'}, {'data': 'data2'}])
->>>>>>> 6cd0adca
     """
     def __init__(self, iters, rename_data=None, rename_label=None):
         super(PrefetchingIter, self).__init__()
