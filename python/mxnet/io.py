--- conflicted
+++ resolved
@@ -186,11 +186,6 @@
 class PrefetchingIter(DataIter):
     """Base class for prefetching iterators. Takes one or more DataIters (
     or any class with "reset" and "read" methods) and combine them with
-<<<<<<< HEAD
-    prefetching. For example:
-=======
-    prefetching.
->>>>>>> b27dc6b0
 
     Parameters
     ----------
@@ -205,13 +200,8 @@
 
     Examples
     --------
-<<<<<<< HEAD
-    iter = PrefetchingIter([NDArrayIter({'data': X1}), NDArrayIter({'data': X2})],
-                           rename_data=[{'data': 'data1'}, {'data': 'data2'}])
-=======
     >>> iter = PrefetchingIter([NDArrayIter({'data': X1}), NDArrayIter({'data': X2})],
     ...                        rename_data=[{'data': 'data1'}, {'data': 'data2'}])
->>>>>>> b27dc6b0
     """
     def __init__(self, iters, rename_data=None, rename_label=None):
         super(PrefetchingIter, self).__init__()
