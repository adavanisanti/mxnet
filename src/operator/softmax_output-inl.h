/*!
 * Copyright (c) 2015 by Contributors
 * \file softmax_output-inl.h
 * \brief
 * \author Bing Xu
*/
#ifndef MXNET_OPERATOR_SOFTMAX_OUTPUT_INL_H_
#define MXNET_OPERATOR_SOFTMAX_OUTPUT_INL_H_

#include <dmlc/logging.h>
#include <dmlc/parameter.h>
#include <mxnet/operator.h>
#include <cstring>
#include <map>
#include <string>
#include <vector>
#include <utility>
#include "./operator_common.h"

namespace mxnet {
namespace op {

namespace softmaxout_enum {
enum SoftmaxOutputOpInputs {kData, kLabel};
enum SoftmaxOutputOpOutputs {kOut};
}  // namespace softmaxout_enum

struct SoftmaxOutputParam : public dmlc::Parameter<SoftmaxOutputParam> {
  float grad_scale;
  float ignore_label;
  bool multi_output;
  bool use_ignore;
  DMLC_DECLARE_PARAMETER(SoftmaxOutputParam) {
    DMLC_DECLARE_FIELD(grad_scale).set_default(1.0f)
    .describe("Scale the gradient by a float factor");
    DMLC_DECLARE_FIELD(ignore_label).set_default(-1.0f)
<<<<<<< HEAD
    .describe("the ignore_label will not work in backward, and this only "
      "be used when multi_output=true");
=======
    .describe("the label value will be ignored during backward (only works if "
      "use_ignore is set to be true).");
>>>>>>> 109aa228
    DMLC_DECLARE_FIELD(multi_output).set_default(false)
    .describe("If set to true, for a (n,k,x_1,..,x_n) dimensional "
      "input tensor, softmax will generate n*x_1*...*x_n output, each "
      "has k classes");
    DMLC_DECLARE_FIELD(use_ignore).set_default(false)
    .describe("If set to true, the ignore_label value will not contribute "
      "to the backward gradient");
  };
};

template<typename xpu, typename DType>
class SoftmaxOutputOp : public Operator {
 public:
  explicit SoftmaxOutputOp(SoftmaxOutputParam param) : param_(param) {}

  virtual void Forward(const OpContext &ctx,
                       const std::vector<TBlob> &in_data,
                       const std::vector<OpReqType> &req,
                       const std::vector<TBlob> &out_data,
                       const std::vector<TBlob> &aux_args) {
    using namespace mshadow;
    using namespace mshadow::expr;
    CHECK_EQ(in_data.size(), 2) << "SoftmaxOutput Input: [data, label]";
    CHECK_EQ(out_data.size(), 1) << "SoftmaxOutput Output: [output]";
    Stream<xpu> *s = ctx.get_stream<xpu>();
    if (param_.multi_output) {
      int n = in_data[softmaxout_enum::kData].size(0);
      int k = in_data[softmaxout_enum::kData].size(1);
      Shape<3> s3 = Shape3(n, k, static_cast<int>(in_data[softmaxout_enum::kData].Size()/n/k));
      Tensor<xpu, 3, DType> data =
          in_data[softmaxout_enum::kData].get_with_shape<xpu, 3, DType>(s3, s);
      Tensor<xpu, 3, DType> out =
          out_data[softmaxout_enum::kOut].get_with_shape<xpu, 3, DType>(s3, s);
      Softmax(out, data);
    } else {
      Tensor<xpu, 2, DType> data = in_data[softmaxout_enum::kData].FlatTo2D<xpu, DType>(s);
      Tensor<xpu, 2, DType> out = out_data[softmaxout_enum::kOut].FlatTo2D<xpu, DType>(s);
      Softmax(out, data);
    }
  }

  virtual void Backward(const OpContext &ctx,
                        const std::vector<TBlob> &out_grad,
                        const std::vector<TBlob> &in_data,
                        const std::vector<TBlob> &out_data,
                        const std::vector<OpReqType> &req,
                        const std::vector<TBlob> &in_grad,
                        const std::vector<TBlob> &aux_args) {
    using namespace mshadow;
    using namespace mshadow::expr;
    CHECK_EQ(in_data.size(), 2);
    CHECK_EQ(out_grad.size(), 1);
    CHECK_GE(in_grad.size(), 1);
    CHECK_GE(req.size(), 1);
    Stream<xpu> *s = ctx.get_stream<xpu>();
    if (param_.multi_output) {
      int n = out_data[softmaxout_enum::kOut].size(0);
      int k = out_data[softmaxout_enum::kOut].size(1);
      Shape<3> s3 = Shape3(n, k, static_cast<int>(out_data[softmaxout_enum::kOut].Size()/n/k));
      Tensor<xpu, 2, DType> label = in_data[softmaxout_enum::kLabel].FlatTo2D<xpu, DType>(s);
      Tensor<xpu, 3, DType> out =
          out_data[softmaxout_enum::kOut].get_with_shape<xpu, 3, DType>(s3, s);
      Tensor<xpu, 3, DType> grad =
          in_grad[softmaxout_enum::kData].get_with_shape<xpu, 3, DType>(s3, s);
      if (param_.use_ignore) {
          SoftmaxGrad(grad, out, label, static_cast<DType>(param_.ignore_label));
      } else {
          SoftmaxGrad(grad, out, label);
      }
      grad *= DType(param_.grad_scale/s3[2]);
    } else {
      Tensor<xpu, 1, DType> label = in_data[softmaxout_enum::kLabel].get<xpu, 1, DType>(s);
      Tensor<xpu, 2, DType> out = out_data[softmaxout_enum::kOut].FlatTo2D<xpu, DType>(s);
      Tensor<xpu, 2, DType> grad = in_grad[softmaxout_enum::kData].FlatTo2D<xpu, DType>(s);
<<<<<<< HEAD
      SoftmaxGrad(grad, out, label);
=======
      if (param_.use_ignore) {
        SoftmaxGrad(grad, out, label, static_cast<DType>(param_.ignore_label));
      } else {
        SoftmaxGrad(grad, out, label);
      }
>>>>>>> 109aa228
      grad *= DType(param_.grad_scale);
    }
  }

 private:
  SoftmaxOutputParam param_;
};  // class SoftmaxOutputOp

// Decalre Factory function, used for dispatch specialization
template<typename xpu>
Operator* CreateOp(SoftmaxOutputParam param, int dtype);

#if DMLC_USE_CXX11
class SoftmaxOutputProp : public OperatorProperty {
 public:
  std::vector<std::string> ListArguments() const override {
    return {"data", "label"};
  }

  void Init(const std::vector<std::pair<std::string, std::string> >& kwargs) override {
    param_.Init(kwargs);
  }

  std::map<std::string, std::string> GetParams() const override {
    return param_.__DICT__();
  }

  bool InferShape(std::vector<TShape> *in_shape,
                  std::vector<TShape> *out_shape,
                  std::vector<TShape> *aux_shape) const override {
    using namespace mshadow;
    CHECK_EQ(in_shape->size(), 2) << "Input:[data, label]";
    const TShape &dshape = in_shape->at(0);
    if (dshape.ndim() == 0) return false;
    if (param_.multi_output) {
      SHAPE_ASSIGN_CHECK(*in_shape, softmaxout_enum::kLabel,
                         Shape2(dshape[0], dshape.Size()/dshape[0]/dshape[1]));
    } else {
      SHAPE_ASSIGN_CHECK(*in_shape, softmaxout_enum::kLabel, Shape1(dshape[0]));
    }
    out_shape->clear();
    out_shape->push_back(dshape);
    return true;
  }

  bool InferType(std::vector<int> *in_type,
                 std::vector<int> *out_type,
                 std::vector<int> *aux_type) const override {
    CHECK_GE(in_type->size(), 1);
    int dtype = (*in_type)[0];
    CHECK_NE(dtype, -1) << "First input must have specified type";
    for (index_t i = 0; i < in_type->size(); ++i) {
      if ((*in_type)[i] == -1) {
        (*in_type)[i] = dtype;
      } else {
        CHECK_EQ((*in_type)[i], dtype) << "This layer requires uniform type. "
                                       << "Expected " << dtype << " v.s. given "
                                       << (*in_type)[i] << " at " << ListArguments()[i];
      }
    }
    out_type->clear();
    out_type->push_back(dtype);
    return true;
  }

  OperatorProperty* Copy() const override {
    auto ptr = new SoftmaxOutputProp();
    ptr->param_ = param_;
    return ptr;
  }

  std::string TypeString() const override {
    return "SoftmaxOutput";
  }

  std::vector<int> DeclareBackwardDependency(
    const std::vector<int> &out_grad,
    const std::vector<int> &in_data,
    const std::vector<int> &out_data) const override {
    return {in_data[softmaxout_enum::kLabel], out_data[softmaxout_enum::kOut]};
  }

  std::vector<std::pair<int, void*> > BackwardInplaceOption(
    const std::vector<int> &out_grad,
    const std::vector<int> &in_data,
    const std::vector<int> &out_data,
    const std::vector<void*> &in_grad) const override {
    return {{out_data[softmaxout_enum::kOut], in_grad[softmaxout_enum::kData]}};
  }

  std::vector<std::pair<int, void*> > ForwardInplaceOption(
    const std::vector<int> &in_data,
    const std::vector<void*> &out_data) const override {
    return {{in_data[softmaxout_enum::kData], out_data[softmaxout_enum::kOut]}};
  }

  Operator* CreateOperator(Context ctx) const override {
    LOG(FATAL) << "Not Implemented.";
    return NULL;
  }

  Operator* CreateOperatorEx(Context ctx, std::vector<TShape> *in_shape,
                             std::vector<int> *in_type) const override;

 protected:
  SoftmaxOutputParam param_;
};  // class SoftmaxOutputProp

class DeprecatedSoftmaxProp : public SoftmaxOutputProp {
 public:
  void Init(const std::vector<std::pair<std::string, std::string> >& kwargs) override {
    LOG(INFO) << "Softmax symbol is renamed to SoftmaxOutput. "
      << "This API will be deprecated in Dec, 2015";
    SoftmaxOutputProp::param_.Init(kwargs);
  }

  std::string TypeString() const override {
    return "Softmax";
  }
};
#endif  // DMLC_USE_CXX11

}  // namespace op
}  // namespace mxnet
#endif  // MXNET_OPERATOR_SOFTMAX_OUTPUT_INL_H_<|MERGE_RESOLUTION|>--- conflicted
+++ resolved
@@ -34,13 +34,8 @@
     DMLC_DECLARE_FIELD(grad_scale).set_default(1.0f)
     .describe("Scale the gradient by a float factor");
     DMLC_DECLARE_FIELD(ignore_label).set_default(-1.0f)
-<<<<<<< HEAD
-    .describe("the ignore_label will not work in backward, and this only "
-      "be used when multi_output=true");
-=======
     .describe("the label value will be ignored during backward (only works if "
       "use_ignore is set to be true).");
->>>>>>> 109aa228
     DMLC_DECLARE_FIELD(multi_output).set_default(false)
     .describe("If set to true, for a (n,k,x_1,..,x_n) dimensional "
       "input tensor, softmax will generate n*x_1*...*x_n output, each "
@@ -115,15 +110,11 @@
       Tensor<xpu, 1, DType> label = in_data[softmaxout_enum::kLabel].get<xpu, 1, DType>(s);
       Tensor<xpu, 2, DType> out = out_data[softmaxout_enum::kOut].FlatTo2D<xpu, DType>(s);
       Tensor<xpu, 2, DType> grad = in_grad[softmaxout_enum::kData].FlatTo2D<xpu, DType>(s);
-<<<<<<< HEAD
-      SoftmaxGrad(grad, out, label);
-=======
       if (param_.use_ignore) {
         SoftmaxGrad(grad, out, label, static_cast<DType>(param_.ignore_label));
       } else {
         SoftmaxGrad(grad, out, label);
       }
->>>>>>> 109aa228
       grad *= DType(param_.grad_scale);
     }
   }
