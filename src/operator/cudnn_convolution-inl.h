/*!
 * Copyright (c) 2015 by Contributors
 * \file cudnn_convolution-inl.h
 * \brief
 * \author Bing Xu
*/
#ifndef MXNET_OPERATOR_CUDNN_CONVOLUTION_INL_H_
#define MXNET_OPERATOR_CUDNN_CONVOLUTION_INL_H_

#include <algorithm>
#include <vector>
#include "./convolution-inl.h"
namespace mxnet {
namespace op {
#if defined(__CUDACC__) && MXNET_USE_CUDNN == 1
template<typename DType>
class CuDNNConvolutionOp : public Operator {
 public:
  explicit CuDNNConvolutionOp(ConvolutionParam param) {
    this->param_ = param;
    // convert MB to words
    param_.workspace = (param_.workspace << 20) / sizeof(DType);
    init_cudnn_ = false;
    // TODO(xxx): fp16
    dtype_ = mshadow::DataType<DType>::kCudnnFlag;
  }

  ~CuDNNConvolutionOp() {
    if (init_cudnn_) {
      CHECK_EQ(cudnnDestroyTensorDescriptor(in_desc_), CUDNN_STATUS_SUCCESS);
      CHECK_EQ(cudnnDestroyTensorDescriptor(out_desc_), CUDNN_STATUS_SUCCESS);
      CHECK_EQ(cudnnDestroyTensorDescriptor(bias_desc_), CUDNN_STATUS_SUCCESS);
      CHECK_EQ(cudnnDestroyFilterDescriptor(filter_desc_), CUDNN_STATUS_SUCCESS);
      CHECK_EQ(cudnnDestroyConvolutionDescriptor(conv_desc_), CUDNN_STATUS_SUCCESS);
    }
  }

  virtual void Forward(const OpContext &ctx,
                       const std::vector<TBlob> &in_data,
                       const std::vector<OpReqType> &req,
                       const std::vector<TBlob> &out_data,
                       const std::vector<TBlob> &aux_args) {
    using namespace mshadow;
    size_t expected = param_.no_bias ? 2 : 3;
    CHECK_EQ(in_data.size(), expected);
    CHECK_EQ(out_data.size(), 1);
    Stream<gpu> *s = ctx.get_stream<gpu>();
    Tensor<gpu, 4, DType> data = in_data[conv::kData].get<gpu, 4, DType>(s);
    Tensor<gpu, 4, DType> wmat = in_data[conv::kWeight].get<gpu, 4, DType>(s);
    Tensor<gpu, 4, DType> out = out_data[conv::kOut].get<gpu, 4, DType>(s);
    CHECK_EQ(data.CheckContiguous(), true);
    CHECK_EQ(wmat.CheckContiguous(), true);
    CHECK_EQ(out.CheckContiguous(), true);
    if (!init_cudnn_) {
      Init(s, in_data, out_data);
    }
    Tensor<gpu, 1> workspace = ctx.requested[conv::kTempSpace].get_space<gpu>(
                                 mshadow::Shape1(forward_workspace_), s);
    for (uint32_t g = 0; g < param_.num_group; ++g) {
      typename DataType<DType>::ScaleType alpha = 1.0f;
      typename DataType<DType>::ScaleType beta = 0.0f;
      CHECK_EQ(cudnnConvolutionForward(s->dnn_handle_,
                                       &alpha,
                                       in_desc_,
                                       data.dptr_ + data_offset_ * g,
                                       filter_desc_,
                                       wmat.dptr_ + weight_offset_ * g,
                                       conv_desc_,
                                       algo_,
                                       workspace.dptr_,
                                       forward_workspace_byte_,
                                       &beta,
                                       out_desc_,
                                       out.dptr_ + out_offset_ * g), CUDNN_STATUS_SUCCESS);
      if (!param_.no_bias) {
        beta = 1.0f;
        Tensor<gpu, 1, DType> bias = in_data[conv::kBias].get<gpu, 1, DType>(s);
#if CUDNN_MAJOR >= 4
        CHECK_EQ(cudnnAddTensor(s->dnn_handle_,
                                &alpha,
                                bias_desc_,
                                bias.dptr_ + bias_offset_ * g,
                                &beta,
                                out_desc_,
                                out.dptr_ + out_offset_ * g), CUDNN_STATUS_SUCCESS);
#endif
#if CUDNN_MAJOR == 3
        CHECK_EQ(cudnnAddTensor(s->dnn_handle_,
                                CUDNN_ADD_SAME_C,
                                &alpha,
                                bias_desc_,
                                bias.dptr_ + bias_offset_ * g,
                                &beta,
                                out_desc_,
                                out.dptr_ + out_offset_ * g), CUDNN_STATUS_SUCCESS);
#endif
      }
    }
  }

  virtual void Backward(const OpContext &ctx,
                        const std::vector<TBlob> &out_grad,
                        const std::vector<TBlob> &in_data,
                        const std::vector<TBlob> &out_data,
                        const std::vector<OpReqType> &req,
                        const std::vector<TBlob> &in_grad,
                        const std::vector<TBlob> &aux_args) {
    using namespace mshadow;
    using namespace mshadow::expr;
    size_t expected = param_.no_bias == 0 ? 3 : 2;
    CHECK_EQ(out_grad.size(), 1);
    CHECK(in_data.size() == expected && in_grad.size() == expected);
    Stream<gpu> *s = ctx.get_stream<gpu>();
    Tensor<gpu, 4, DType> grad = out_grad[conv::kOut].get<gpu, 4, DType>(s);
    Tensor<gpu, 4, DType> wmat = in_data[conv::kWeight].get<gpu, 4, DType>(s);
    Tensor<gpu, 4, DType> gwmat = in_grad[conv::kWeight].get<gpu, 4, DType>(s);
    Tensor<gpu, 4, DType> data = in_data[conv::kData].get<gpu, 4, DType>(s);
    Tensor<gpu, 4, DType> gdata = in_grad[conv::kData].get<gpu, 4, DType>(s);
    Tensor<gpu, 1, DType> workspace =
      ctx.requested[conv::kTempSpace].get_space_typed<gpu, 1, DType>(
      mshadow::Shape1(backward_workspace_), s);
    for (uint32_t g = 0; g < param_.num_group; ++g) {
      typename DataType<DType>::ScaleType alpha = 1.0f;
      typename DataType<DType>::ScaleType beta = 0.0f;
<<<<<<< HEAD
=======
      typename DataType<DType>::ScaleType beta_add = 1.0f;
>>>>>>> 109aa228
      if (!param_.no_bias) {
        Tensor<gpu, 1, DType> gbias = in_grad[conv::kBias].get<gpu, 1, DType>(s);
        CHECK_EQ(cudnnConvolutionBackwardBias(s->dnn_handle_,
                                              &alpha,
                                              out_desc_,
                                              grad.dptr_ + out_offset_ * g,
<<<<<<< HEAD
                                              &beta,
=======
                                              req[conv::kBias] == kWriteTo ? &beta : &beta_add,
>>>>>>> 109aa228
                                              bias_desc_,
                                              gbias.dptr_ + bias_offset_ * g),
                 CUDNN_STATUS_SUCCESS);
      }
      #if CUDNN_MAJOR <= 4
      CHECK_EQ(cudnnConvolutionBackwardFilter_v3(s->dnn_handle_,
               &alpha,
               in_desc_,
               data.dptr_ + data_offset_ * g,
               out_desc_,
               grad.dptr_ + out_offset_ * g,
               conv_desc_,
               back_algo_w_,
               workspace.dptr_,
               backward_workspace_byte_,
<<<<<<< HEAD
               &beta,
=======
               req[conv::kWeight] == kWriteTo? &beta : &beta_add,
>>>>>>> 109aa228
               filter_desc_,
               gwmat.dptr_ + weight_offset_ * g), CUDNN_STATUS_SUCCESS);
      #elif CUDNN_MAJOR == 5
      CHECK_EQ(cudnnConvolutionBackwardFilter(s->dnn_handle_,
               &alpha,
               in_desc_,
               data.dptr_ + data_offset_ * g,
               out_desc_,
               grad.dptr_ + out_offset_ * g,
               conv_desc_,
               back_algo_w_,
               workspace.dptr_,
               backward_workspace_byte_,
<<<<<<< HEAD
               &beta,
=======
               req[conv::kWeight] == kWriteTo? &beta : &beta_add,
>>>>>>> 109aa228
               filter_desc_,
               gwmat.dptr_ + weight_offset_ * g), CUDNN_STATUS_SUCCESS);
      #endif
      #if CUDNN_MAJOR <= 4
      CHECK_EQ(cudnnConvolutionBackwardData_v3(s->dnn_handle_,
               &alpha,
               filter_desc_,
               wmat.dptr_ + weight_offset_ * g,
               out_desc_,
               grad.dptr_ + out_offset_ * g,
               conv_desc_,
               back_algo_,
               workspace.dptr_,
               backward_workspace_byte_,
               &beta,
               in_desc_,
               gdata.dptr_ + data_offset_ * g), CUDNN_STATUS_SUCCESS);
      #elif CUDNN_MAJOR == 5
      CHECK_EQ(cudnnConvolutionBackwardData(s->dnn_handle_,
               &alpha,
               filter_desc_,
               wmat.dptr_ + weight_offset_ * g,
               out_desc_,
               grad.dptr_ + out_offset_ * g,
               conv_desc_,
               back_algo_,
               workspace.dptr_,
               backward_workspace_byte_,
               &beta,
               in_desc_,
               gdata.dptr_ + data_offset_ * g), CUDNN_STATUS_SUCCESS);
      #endif
    }
  }

 private:
  inline void Init(mshadow::Stream<gpu> *s,
                   const std::vector<TBlob> &in_data,
                   const std::vector<TBlob> &out_data) {
    using namespace mshadow;
    size_t expected = param_.no_bias ? 2 : 3;
    #if CUDNN_MAJOR == 5
    format_ = CUDNN_TENSOR_NCHW;
    #endif
    CHECK_EQ(in_data.size(), expected);
    CHECK_EQ(out_data.size(), 1);
    if (!init_cudnn_) {
      init_cudnn_ = true;
      size_t workspace_byte = static_cast<size_t>(param_.workspace * sizeof(DType));
      size_t back_size = 0;
      size_t back_size_w = 0;
      Tensor<gpu, 4, DType> data = in_data[conv::kData].get<gpu, 4, DType>(s);
      Tensor<gpu, 4, DType> out = out_data[conv::kOut].get<gpu, 4, DType>(s);
      data_offset_ = data.shape_[1] / param_.num_group * data.shape_[2] * data.shape_[3];
      out_offset_ = out.shape_[1] /param_.num_group * out.shape_[2] * out.shape_[3];
      weight_offset_ = param_.num_filter / param_.num_group * data.shape_[1] / param_.num_group
                       * param_.kernel[0] * param_.kernel[1];
      CHECK_EQ(cudnnCreateTensorDescriptor(&in_desc_), CUDNN_STATUS_SUCCESS);
      CHECK_EQ(cudnnCreateTensorDescriptor(&out_desc_), CUDNN_STATUS_SUCCESS);
      CHECK_EQ(cudnnCreateTensorDescriptor(&bias_desc_), CUDNN_STATUS_SUCCESS);
      CHECK_EQ(cudnnCreateFilterDescriptor(&filter_desc_), CUDNN_STATUS_SUCCESS);
      CHECK_EQ(cudnnCreateConvolutionDescriptor(&conv_desc_), CUDNN_STATUS_SUCCESS);
      #if CUDNN_MAJOR == 5
      CHECK_EQ(cudnnSetFilter4dDescriptor(filter_desc_,
                                          dtype_,
                                          format_,
                                          param_.num_filter / param_.num_group,
                                          data.shape_[1] / param_.num_group,
                                          param_.kernel[0],
                                          param_.kernel[1]), CUDNN_STATUS_SUCCESS);
      #else
      CHECK_EQ(cudnnSetFilter4dDescriptor(filter_desc_,
                                          dtype_,
                                          param_.num_filter / param_.num_group,
                                          data.shape_[1] / param_.num_group,
                                          param_.kernel[0],
                                          param_.kernel[1]), CUDNN_STATUS_SUCCESS);
      #endif
      CHECK_EQ(cudnnSetConvolution2dDescriptor(conv_desc_,
                                               param_.pad[0],
                                               param_.pad[1],
                                               param_.stride[0],
                                               param_.stride[1],
                                               1,
                                               1,
                                               CUDNN_CROSS_CORRELATION), CUDNN_STATUS_SUCCESS);
      CHECK_EQ(cudnnSetTensor4dDescriptorEx(in_desc_,
                                            dtype_,
                                            data.shape_[0],
                                            data.shape_[1] / param_.num_group,
                                            data.shape_[2],
                                            data.shape_[3],
                                            data.shape_[1] * data.shape_[2] * data.shape_[3],
                                            data.shape_[2] * data.shape_[3],
                                            data.shape_[3],
                                            1), CUDNN_STATUS_SUCCESS);
      CHECK_EQ(cudnnSetTensor4dDescriptorEx(out_desc_,
                                            dtype_,
                                            out.shape_[0],
                                            out.shape_[1] / param_.num_group,
                                            out.shape_[2],
                                            out.shape_[3],
                                            out.shape_[1] * out.shape_[2] * out.shape_[3],
                                            out.shape_[2] * out.shape_[3],
                                            out.shape_[3],
                                            1), CUDNN_STATUS_SUCCESS);
      if (!param_.no_bias) {
        Tensor<gpu, 1, DType> bias = in_data[conv::kBias].get<gpu, 1, DType>(s);
        bias_offset_ = bias.shape_[0] / param_.num_group;
        CHECK_EQ(cudnnSetTensor4dDescriptor(bias_desc_,
                                            CUDNN_TENSOR_NCHW,
                                            dtype_,
                                            1,
                                            bias.shape_[0] / param_.num_group,
                                            1,
                                            1), CUDNN_STATUS_SUCCESS);
      }
      CHECK_EQ(s->dnn_handle_ownership_, mshadow::Stream<gpu>::OwnHandle);
      CHECK_EQ(cudnnGetConvolutionForwardAlgorithm(s->dnn_handle_,
               in_desc_,
               filter_desc_,
               conv_desc_,
               out_desc_,
               CUDNN_CONVOLUTION_FWD_SPECIFY_WORKSPACE_LIMIT,
               workspace_byte,
               &algo_), CUDNN_STATUS_SUCCESS);
      CHECK_EQ(cudnnGetConvolutionBackwardFilterAlgorithm(s->dnn_handle_,
               in_desc_,
               out_desc_,
               conv_desc_,
               filter_desc_,
               CUDNN_CONVOLUTION_BWD_FILTER_SPECIFY_WORKSPACE_LIMIT,
               workspace_byte,
               &back_algo_w_), CUDNN_STATUS_SUCCESS);
      CHECK_EQ(cudnnGetConvolutionBackwardDataAlgorithm(s->dnn_handle_,
               filter_desc_,
               out_desc_,
               conv_desc_,
               in_desc_,
               CUDNN_CONVOLUTION_BWD_DATA_SPECIFY_WORKSPACE_LIMIT,
               workspace_byte,
               &back_algo_), CUDNN_STATUS_SUCCESS);
      CHECK_EQ(cudnnGetConvolutionBackwardDataWorkspaceSize(s->dnn_handle_,
               filter_desc_,
               out_desc_,
               conv_desc_,
               in_desc_,
               back_algo_,
               &back_size), CUDNN_STATUS_SUCCESS);
      CHECK_EQ(cudnnGetConvolutionBackwardFilterWorkspaceSize(s->dnn_handle_,
               in_desc_,
               out_desc_,
               conv_desc_,
               filter_desc_,
               back_algo_w_,
               &back_size_w), CUDNN_STATUS_SUCCESS);
      backward_workspace_byte_ = std::max(back_size, back_size_w);
      CHECK_EQ(cudnnGetConvolutionForwardWorkspaceSize(s->dnn_handle_,
               in_desc_,
               filter_desc_,
               conv_desc_,
               out_desc_,
               algo_,
               &forward_workspace_byte_), CUDNN_STATUS_SUCCESS);
      forward_workspace_ = forward_workspace_byte_ / sizeof(DType) + 1;
      backward_workspace_ = backward_workspace_byte_ / sizeof(DType) + 1;
    }
  }

  bool init_cudnn_;
  size_t forward_workspace_;
  size_t backward_workspace_;
  size_t forward_workspace_byte_;
  size_t backward_workspace_byte_;
  size_t data_offset_;
  size_t out_offset_;
  size_t weight_offset_;
  size_t bias_offset_;
  cudnnDataType_t dtype_;
  cudnnTensorDescriptor_t in_desc_;
  cudnnTensorDescriptor_t out_desc_;
  cudnnTensorDescriptor_t bias_desc_;
  cudnnFilterDescriptor_t filter_desc_;
  cudnnConvolutionDescriptor_t conv_desc_;
  cudnnConvolutionFwdAlgo_t algo_;
  cudnnConvolutionBwdDataAlgo_t back_algo_;
  cudnnConvolutionBwdFilterAlgo_t back_algo_w_;
  #if CUDNN_MAJOR == 5
  cudnnTensorFormat_t format_;
  #endif
  ConvolutionParam param_;
};
#endif  // __CUDACC__ && CUDNN
}  // namespace op
}  // namespace mxnet

#endif  // MXNET_OPERATOR_CUDNN_CONVOLUTION_INL_H_<|MERGE_RESOLUTION|>--- conflicted
+++ resolved
@@ -122,21 +122,14 @@
     for (uint32_t g = 0; g < param_.num_group; ++g) {
       typename DataType<DType>::ScaleType alpha = 1.0f;
       typename DataType<DType>::ScaleType beta = 0.0f;
-<<<<<<< HEAD
-=======
       typename DataType<DType>::ScaleType beta_add = 1.0f;
->>>>>>> 109aa228
       if (!param_.no_bias) {
         Tensor<gpu, 1, DType> gbias = in_grad[conv::kBias].get<gpu, 1, DType>(s);
         CHECK_EQ(cudnnConvolutionBackwardBias(s->dnn_handle_,
                                               &alpha,
                                               out_desc_,
                                               grad.dptr_ + out_offset_ * g,
-<<<<<<< HEAD
-                                              &beta,
-=======
                                               req[conv::kBias] == kWriteTo ? &beta : &beta_add,
->>>>>>> 109aa228
                                               bias_desc_,
                                               gbias.dptr_ + bias_offset_ * g),
                  CUDNN_STATUS_SUCCESS);
@@ -152,11 +145,7 @@
                back_algo_w_,
                workspace.dptr_,
                backward_workspace_byte_,
-<<<<<<< HEAD
-               &beta,
-=======
                req[conv::kWeight] == kWriteTo? &beta : &beta_add,
->>>>>>> 109aa228
                filter_desc_,
                gwmat.dptr_ + weight_offset_ * g), CUDNN_STATUS_SUCCESS);
       #elif CUDNN_MAJOR == 5
@@ -170,11 +159,7 @@
                back_algo_w_,
                workspace.dptr_,
                backward_workspace_byte_,
-<<<<<<< HEAD
-               &beta,
-=======
                req[conv::kWeight] == kWriteTo? &beta : &beta_add,
->>>>>>> 109aa228
                filter_desc_,
                gwmat.dptr_ + weight_offset_ * g), CUDNN_STATUS_SUCCESS);
       #endif
